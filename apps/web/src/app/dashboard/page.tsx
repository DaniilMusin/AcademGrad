"use client";

import React, { useState, useEffect } from "react";
import { createClient } from "@/lib/supabase";
import ProgressChart from "@/components/ProgressChart";

interface WeakTopic {
  topic: string;
  error_rate: number;
  attempts_count: number;
  last_attempt: string;
}

interface Badge {
  id: number;
  code: string;
  title: string;
  icon: string;
  given_at: string;
}

export default function Dashboard() {
<<<<<<< HEAD
  return (
    <div className="min-h-screen bg-gray-50 p-6">
      <div className="max-w-7xl mx-auto">
        <div className="mb-8">
          <h1 className="text-3xl font-bold text-gray-900 mb-2">Dashboard</h1>
          <p className="text-gray-600">Track your progress and achievements</p>
        </div>

        <div className="grid grid-cols-1 md:grid-cols-2 lg:grid-cols-4 gap-6 mb-8">
          <div className="bg-white rounded-lg shadow-lg p-6">
            <div className="flex items-center">
              <div className="p-3 bg-blue-100 rounded-full">
                <span className="text-2xl">📚</span>
              </div>
              <div className="ml-4">
                <p className="text-sm text-gray-600">Tasks Solved</p>
                <p className="text-2xl font-bold text-gray-900">45</p>
              </div>
            </div>
          </div>

          <div className="bg-white rounded-lg shadow-lg p-6">
            <div className="flex items-center">
              <div className="p-3 bg-red-100 rounded-full">
                <span className="text-2xl">🔥</span>
              </div>
              <div className="ml-4">
                <p className="text-sm text-gray-600">Current Streak</p>
                <p className="text-2xl font-bold text-gray-900">7</p>
              </div>
            </div>
          </div>

          <div className="bg-white rounded-lg shadow-lg p-6">
            <div className="flex items-center">
              <div className="p-3 bg-purple-100 rounded-full">
                <span className="text-2xl">⭐</span>
              </div>
              <div className="ml-4">
                <p className="text-sm text-gray-600">Total XP</p>
                <p className="text-2xl font-bold text-gray-900">1250</p>
              </div>
            </div>
          </div>

          <div className="bg-white rounded-lg shadow-lg p-6">
            <div className="flex items-center">
              <div className="p-3 bg-green-100 rounded-full">
                <span className="text-2xl">🏆</span>
              </div>
              <div className="ml-4">
                <p className="text-sm text-gray-600">Badges</p>
                <p className="text-2xl font-bold text-gray-900">2/4</p>
              </div>
            </div>
          </div>
        </div>

        <div className="bg-white rounded-lg shadow-lg p-6">
          <h2 className="text-xl font-bold text-gray-900 mb-4">Quick Actions</h2>
          <div className="grid grid-cols-1 md:grid-cols-3 gap-4">
            <button className="p-4 bg-blue-50 rounded-lg hover:bg-blue-100 transition-colors text-left">
              <div className="flex items-center">
                <span className="text-2xl mr-3">📚</span>
                <div>
                  <p className="font-medium text-gray-900">Start Learning</p>
                  <p className="text-sm text-gray-600">Continue your progress</p>
                </div>
              </div>
            </button>
            
            <button className="p-4 bg-green-50 rounded-lg hover:bg-green-100 transition-colors text-left">
              <div className="flex items-center">
                <span className="text-2xl mr-3">📅</span>
                <div>
                  <p className="font-medium text-gray-900">View Schedule</p>
                  <p className="text-sm text-gray-600">Check your study plan</p>
                </div>
              </div>
            </button>
            
            <button className="p-4 bg-purple-50 rounded-lg hover:bg-purple-100 transition-colors text-left">
              <div className="flex items-center">
                <span className="text-2xl mr-3">📊</span>
                <div>
                  <p className="font-medium text-gray-900">View Analytics</p>
                  <p className="text-sm text-gray-600">Track your performance</p>
                </div>
              </div>
            </button>
          </div>
        </div>
      </div>
=======
  const [weakTopics, setWeakTopics] = useState<WeakTopic[]>([]);
  const [badges, setBadges] = useState<Badge[]>([]);
  const [loading, setLoading] = useState(true);
  const [error, setError] = useState<string | null>(null);

  useEffect(() => {
    loadDashboardData();
  }, []);

  const loadDashboardData = async () => {
    try {
      const supabase = createClient();
      
      // Получаем текущего пользователя
      const { data: { user } } = await supabase.auth.getUser();
      
      if (!user) {
        setError("Необходимо войти в систему");
        return;
      }

      // Загружаем слабые темы
      const { data: weakTopicsData, error: weakTopicsError } = await supabase
        .from("weak_topics")
        .select("*")
        .eq("user_id", user.id)
        .order("error_rate", { ascending: false })
        .limit(10);

      if (weakTopicsError) {
        console.error("Error loading weak topics:", weakTopicsError);
      } else {
        setWeakTopics(weakTopicsData || []);
      }

      // Загружаем бейджи пользователя
      const { data: badgesData, error: badgesError } = await supabase
        .from("user_badges")
        .select(`
          given_at,
          badges (
            id,
            code,
            title,
            icon
          )
        `)
        .eq("user_id", user.id)
        .order("given_at", { ascending: false });

      if (badgesError) {
        console.error("Error loading badges:", badgesError);
      } else {
        const formattedBadges = badgesData?.map(item => ({
          ...item.badges,
          given_at: item.given_at
        })) || [];
        setBadges(formattedBadges);
      }

    } catch (err) {
      console.error("Error loading dashboard:", err);
      setError("Ошибка загрузки данных");
    } finally {
      setLoading(false);
    }
  };

  if (loading) {
    return (
      <div className="min-h-screen flex items-center justify-center">
        <div className="loading loading-spinner loading-lg"></div>
      </div>
    );
  }

  if (error) {
    return (
      <div className="min-h-screen flex items-center justify-center">
        <div className="text-center">
          <h2 className="text-2xl font-bold text-red-600 mb-4">Ошибка</h2>
          <p className="text-gray-600">{error}</p>
        </div>
      </div>
    );
  }

  return (
    <div className="container mx-auto p-6 max-w-6xl">
      <div className="mb-8">
        <h1 className="text-3xl font-bold text-gray-900 mb-2">
          Личный кабинет
        </h1>
        <p className="text-gray-600">
          Отслеживайте свой прогресс и достижения
        </p>
      </div>

      <div className="grid grid-cols-1 lg:grid-cols-3 gap-6">
        {/* Слабые темы */}
        <div className="lg:col-span-2">
          <div className="bg-white rounded-lg shadow-sm border p-6">
            <h2 className="text-xl font-semibold text-gray-800 mb-4">
              Темы для повторения
            </h2>
            {weakTopics.length > 0 ? (
              <div>
                <ProgressChart data={weakTopics} />
                <div className="mt-4 text-sm text-gray-600">
                  <p>Показаны темы с наибольшим процентом ошибок за последние 30 дней</p>
                </div>
              </div>
            ) : (
              <div className="text-center py-8">
                <p className="text-gray-500">
                  Пока нет данных для анализа. Решите несколько задач, чтобы увидеть статистику.
                </p>
              </div>
            )}
          </div>
        </div>

        {/* Бейджи */}
        <div>
          <div className="bg-white rounded-lg shadow-sm border p-6">
            <h2 className="text-xl font-semibold text-gray-800 mb-4">
              Достижения
            </h2>
            {badges.length > 0 ? (
              <div className="space-y-3">
                {badges.map((badge, index) => (
                  <div 
                    key={index}
                    className="flex items-center gap-3 p-3 bg-gray-50 rounded-lg"
                  >
                    <div className="text-2xl">{badge.icon}</div>
                    <div className="flex-1">
                      <h3 className="font-medium text-gray-900">{badge.title}</h3>
                      <p className="text-sm text-gray-500">
                        {new Date(badge.given_at).toLocaleDateString('ru-RU')}
                      </p>
                    </div>
                  </div>
                ))}
              </div>
            ) : (
              <div className="text-center py-8">
                <div className="text-4xl mb-3">🏆</div>
                <p className="text-gray-500 text-sm">
                  Пока нет достижений. Решайте задачи, чтобы получить первый бейдж!
                </p>
              </div>
            )}
          </div>
        </div>
      </div>

      {/* Быстрая статистика */}
      <div className="mt-8 grid grid-cols-1 md:grid-cols-3 gap-4">
        <div className="bg-blue-50 rounded-lg p-4">
          <h3 className="font-semibold text-blue-900 mb-2">Всего решено задач</h3>
          <p className="text-2xl font-bold text-blue-600">
            {weakTopics.reduce((sum, topic) => sum + topic.attempts_count, 0)}
          </p>
        </div>
        
        <div className="bg-green-50 rounded-lg p-4">
          <h3 className="font-semibold text-green-900 mb-2">Изученных тем</h3>
          <p className="text-2xl font-bold text-green-600">
            {weakTopics.length}
          </p>
        </div>
        
        <div className="bg-purple-50 rounded-lg p-4">
          <h3 className="font-semibold text-purple-900 mb-2">Получено бейджей</h3>
          <p className="text-2xl font-bold text-purple-600">
            {badges.length}
          </p>
        </div>
      </div>
>>>>>>> 1cd59504
    </div>
  );
}<|MERGE_RESOLUTION|>--- conflicted
+++ resolved
@@ -3,6 +3,8 @@
 import React, { useState, useEffect } from "react";
 import { createClient } from "@/lib/supabase";
 import ProgressChart from "@/components/ProgressChart";
+// Assuming you have a BadgeCarousel component
+// import BadgeCarousel from "@/components/BadgeCarousel";
 
 interface WeakTopic {
   topic: string;
@@ -20,123 +22,33 @@
 }
 
 export default function Dashboard() {
-<<<<<<< HEAD
-  return (
-    <div className="min-h-screen bg-gray-50 p-6">
-      <div className="max-w-7xl mx-auto">
-        <div className="mb-8">
-          <h1 className="text-3xl font-bold text-gray-900 mb-2">Dashboard</h1>
-          <p className="text-gray-600">Track your progress and achievements</p>
-        </div>
-
-        <div className="grid grid-cols-1 md:grid-cols-2 lg:grid-cols-4 gap-6 mb-8">
-          <div className="bg-white rounded-lg shadow-lg p-6">
-            <div className="flex items-center">
-              <div className="p-3 bg-blue-100 rounded-full">
-                <span className="text-2xl">📚</span>
-              </div>
-              <div className="ml-4">
-                <p className="text-sm text-gray-600">Tasks Solved</p>
-                <p className="text-2xl font-bold text-gray-900">45</p>
-              </div>
-            </div>
-          </div>
-
-          <div className="bg-white rounded-lg shadow-lg p-6">
-            <div className="flex items-center">
-              <div className="p-3 bg-red-100 rounded-full">
-                <span className="text-2xl">🔥</span>
-              </div>
-              <div className="ml-4">
-                <p className="text-sm text-gray-600">Current Streak</p>
-                <p className="text-2xl font-bold text-gray-900">7</p>
-              </div>
-            </div>
-          </div>
-
-          <div className="bg-white rounded-lg shadow-lg p-6">
-            <div className="flex items-center">
-              <div className="p-3 bg-purple-100 rounded-full">
-                <span className="text-2xl">⭐</span>
-              </div>
-              <div className="ml-4">
-                <p className="text-sm text-gray-600">Total XP</p>
-                <p className="text-2xl font-bold text-gray-900">1250</p>
-              </div>
-            </div>
-          </div>
-
-          <div className="bg-white rounded-lg shadow-lg p-6">
-            <div className="flex items-center">
-              <div className="p-3 bg-green-100 rounded-full">
-                <span className="text-2xl">🏆</span>
-              </div>
-              <div className="ml-4">
-                <p className="text-sm text-gray-600">Badges</p>
-                <p className="text-2xl font-bold text-gray-900">2/4</p>
-              </div>
-            </div>
-          </div>
-        </div>
-
-        <div className="bg-white rounded-lg shadow-lg p-6">
-          <h2 className="text-xl font-bold text-gray-900 mb-4">Quick Actions</h2>
-          <div className="grid grid-cols-1 md:grid-cols-3 gap-4">
-            <button className="p-4 bg-blue-50 rounded-lg hover:bg-blue-100 transition-colors text-left">
-              <div className="flex items-center">
-                <span className="text-2xl mr-3">📚</span>
-                <div>
-                  <p className="font-medium text-gray-900">Start Learning</p>
-                  <p className="text-sm text-gray-600">Continue your progress</p>
-                </div>
-              </div>
-            </button>
-            
-            <button className="p-4 bg-green-50 rounded-lg hover:bg-green-100 transition-colors text-left">
-              <div className="flex items-center">
-                <span className="text-2xl mr-3">📅</span>
-                <div>
-                  <p className="font-medium text-gray-900">View Schedule</p>
-                  <p className="text-sm text-gray-600">Check your study plan</p>
-                </div>
-              </div>
-            </button>
-            
-            <button className="p-4 bg-purple-50 rounded-lg hover:bg-purple-100 transition-colors text-left">
-              <div className="flex items-center">
-                <span className="text-2xl mr-3">📊</span>
-                <div>
-                  <p className="font-medium text-gray-900">View Analytics</p>
-                  <p className="text-sm text-gray-600">Track your performance</p>
-                </div>
-              </div>
-            </button>
-          </div>
-        </div>
-      </div>
-=======
   const [weakTopics, setWeakTopics] = useState<WeakTopic[]>([]);
   const [badges, setBadges] = useState<Badge[]>([]);
   const [loading, setLoading] = useState(true);
   const [error, setError] = useState<string | null>(null);
+  const [stats, setStats] = useState({
+    tasksSolved: 0,
+    currentStreak: 0, // You might need another query for this
+    totalXp: 0, // And this
+  });
 
   useEffect(() => {
     loadDashboardData();
   }, []);
 
   const loadDashboardData = async () => {
+    setLoading(true);
     try {
       const supabase = createClient();
-      
-      // Получаем текущего пользователя
       const { data: { user } } = await supabase.auth.getUser();
-      
+
       if (!user) {
         setError("Необходимо войти в систему");
+        setLoading(false);
         return;
       }
 
-      // Загружаем слабые темы
+      // Fetch weak topics
       const { data: weakTopicsData, error: weakTopicsError } = await supabase
         .from("weak_topics")
         .select("*")
@@ -144,40 +56,47 @@
         .order("error_rate", { ascending: false })
         .limit(10);
 
-      if (weakTopicsError) {
-        console.error("Error loading weak topics:", weakTopicsError);
-      } else {
-        setWeakTopics(weakTopicsData || []);
-      }
-
-      // Загружаем бейджи пользователя
+      if (weakTopicsError) throw weakTopicsError;
+      setWeakTopics(weakTopicsData || []);
+
+      // Fetch badges
       const { data: badgesData, error: badgesError } = await supabase
         .from("user_badges")
         .select(`
           given_at,
-          badges (
-            id,
-            code,
-            title,
-            icon
-          )
+          badges (id, code, title, icon)
         `)
         .eq("user_id", user.id)
         .order("given_at", { ascending: false });
 
-      if (badgesError) {
-        console.error("Error loading badges:", badgesError);
-      } else {
-        const formattedBadges = badgesData?.map(item => ({
-          ...item.badges,
-          given_at: item.given_at
-        })) || [];
-        setBadges(formattedBadges);
-      }
-
-    } catch (err) {
+      if (badgesError) throw badgesError;
+      const formattedBadges = badgesData?.map(item => ({
+        ...item.badges,
+        given_at: item.given_at,
+      })) || [];
+      setBadges(formattedBadges);
+
+      // Fetch user progress for stats
+      const { data: progressData, error: progressError } = await supabase
+        .from("user_progress")
+        .select("total_xp, current_streak")
+        .eq("user_id", user.id)
+        .single();
+        
+      if (progressError) console.error("Could not load user progress stats");
+
+      const totalAttempts = weakTopicsData?.reduce((sum, topic) => sum + topic.attempts_count, 0) || 0;
+
+      setStats({
+          tasksSolved: totalAttempts,
+          currentStreak: progressData?.current_streak || 0,
+          totalXp: progressData?.total_xp || 0
+      });
+
+
+    } catch (err: any) {
       console.error("Error loading dashboard:", err);
-      setError("Ошибка загрузки данных");
+      setError("Ошибка загрузки данных: " + err.message);
     } finally {
       setLoading(false);
     }
@@ -193,63 +112,88 @@
 
   if (error) {
     return (
-      <div className="min-h-screen flex items-center justify-center">
-        <div className="text-center">
-          <h2 className="text-2xl font-bold text-red-600 mb-4">Ошибка</h2>
-          <p className="text-gray-600">{error}</p>
+      <div className="min-h-screen flex items-center justify-center text-center">
+        <div>
+            <h2 className="text-2xl font-bold text-red-600 mb-4">Ошибка</h2>
+            <p className="text-gray-600">{error}</p>
         </div>
       </div>
     );
   }
 
   return (
-    <div className="container mx-auto p-6 max-w-6xl">
-      <div className="mb-8">
-        <h1 className="text-3xl font-bold text-gray-900 mb-2">
-          Личный кабинет
-        </h1>
-        <p className="text-gray-600">
-          Отслеживайте свой прогресс и достижения
-        </p>
-      </div>
-
-      <div className="grid grid-cols-1 lg:grid-cols-3 gap-6">
-        {/* Слабые темы */}
-        <div className="lg:col-span-2">
-          <div className="bg-white rounded-lg shadow-sm border p-6">
-            <h2 className="text-xl font-semibold text-gray-800 mb-4">
-              Темы для повторения
-            </h2>
+    <div className="min-h-screen bg-gray-50 p-6">
+      <div className="max-w-7xl mx-auto">
+        <div className="mb-8">
+          <h1 className="text-3xl font-bold text-gray-900 mb-2">Личный кабинет</h1>
+          <p className="text-gray-600">Отслеживайте свой прогресс и достижения</p>
+        </div>
+
+        {/* Stats Cards */}
+        <div className="grid grid-cols-1 md:grid-cols-2 lg:grid-cols-4 gap-6 mb-8">
+          <div className="bg-white rounded-lg shadow-lg p-6">
+            <div className="flex items-center">
+              <div className="p-3 bg-blue-100 rounded-full"><span className="text-2xl">📚</span></div>
+              <div className="ml-4">
+                <p className="text-sm text-gray-600">Tasks Solved</p>
+                <p className="text-2xl font-bold text-gray-900">{stats.tasksSolved}</p>
+              </div>
+            </div>
+          </div>
+          <div className="bg-white rounded-lg shadow-lg p-6">
+            <div className="flex items-center">
+              <div className="p-3 bg-red-100 rounded-full"><span className="text-2xl">🔥</span></div>
+              <div className="ml-4">
+                <p className="text-sm text-gray-600">Current Streak</p>
+                <p className="text-2xl font-bold text-gray-900">{stats.currentStreak}</p>
+              </div>
+            </div>
+          </div>
+          <div className="bg-white rounded-lg shadow-lg p-6">
+            <div className="flex items-center">
+              <div className="p-3 bg-purple-100 rounded-full"><span className="text-2xl">⭐</span></div>
+              <div className="ml-4">
+                <p className="text-sm text-gray-600">Total XP</p>
+                <p className="text-2xl font-bold text-gray-900">{stats.totalXp}</p>
+              </div>
+            </div>
+          </div>
+          <div className="bg-white rounded-lg shadow-lg p-6">
+            <div className="flex items-center">
+              <div className="p-3 bg-green-100 rounded-full"><span className="text-2xl">🏆</span></div>
+              <div className="ml-4">
+                <p className="text-sm text-gray-600">Badges</p>
+                <p className="text-2xl font-bold text-gray-900">{badges.length}</p>
+              </div>
+            </div>
+          </div>
+        </div>
+
+        <div className="grid grid-cols-1 lg:grid-cols-3 gap-6">
+          {/* Weak Topics Chart */}
+          <div className="lg:col-span-2 bg-white rounded-lg shadow-sm border p-6">
+            <h2 className="text-xl font-semibold text-gray-800 mb-4">Темы для повторения</h2>
             {weakTopics.length > 0 ? (
               <div>
                 <ProgressChart data={weakTopics} />
                 <div className="mt-4 text-sm text-gray-600">
-                  <p>Показаны темы с наибольшим процентом ошибок за последние 30 дней</p>
+                  <p>Показаны темы с наибольшим процентом ошибок за последние 30 дней.</p>
                 </div>
               </div>
             ) : (
               <div className="text-center py-8">
-                <p className="text-gray-500">
-                  Пока нет данных для анализа. Решите несколько задач, чтобы увидеть статистику.
-                </p>
+                <p className="text-gray-500">Пока нет данных для анализа. Решите несколько задач!</p>
               </div>
             )}
           </div>
-        </div>
-
-        {/* Бейджи */}
-        <div>
+
+          {/* Badges List */}
           <div className="bg-white rounded-lg shadow-sm border p-6">
-            <h2 className="text-xl font-semibold text-gray-800 mb-4">
-              Достижения
-            </h2>
+            <h2 className="text-xl font-semibold text-gray-800 mb-4">Достижения</h2>
             {badges.length > 0 ? (
               <div className="space-y-3">
-                {badges.map((badge, index) => (
-                  <div 
-                    key={index}
-                    className="flex items-center gap-3 p-3 bg-gray-50 rounded-lg"
-                  >
+                {badges.slice(0, 5).map((badge) => (
+                  <div key={badge.id} className="flex items-center gap-3 p-3 bg-gray-50 rounded-lg">
                     <div className="text-2xl">{badge.icon}</div>
                     <div className="flex-1">
                       <h3 className="font-medium text-gray-900">{badge.title}</h3>
@@ -259,43 +203,17 @@
                     </div>
                   </div>
                 ))}
+                {badges.length > 5 && <p className="text-sm text-center text-gray-500 mt-4">...и еще {badges.length - 5}</p>}
               </div>
             ) : (
               <div className="text-center py-8">
                 <div className="text-4xl mb-3">🏆</div>
-                <p className="text-gray-500 text-sm">
-                  Пока нет достижений. Решайте задачи, чтобы получить первый бейдж!
-                </p>
+                <p className="text-gray-500 text-sm">Пока нет достижений. Решайте задачи, чтобы получить первый бейдж!</p>
               </div>
             )}
           </div>
         </div>
       </div>
-
-      {/* Быстрая статистика */}
-      <div className="mt-8 grid grid-cols-1 md:grid-cols-3 gap-4">
-        <div className="bg-blue-50 rounded-lg p-4">
-          <h3 className="font-semibold text-blue-900 mb-2">Всего решено задач</h3>
-          <p className="text-2xl font-bold text-blue-600">
-            {weakTopics.reduce((sum, topic) => sum + topic.attempts_count, 0)}
-          </p>
-        </div>
-        
-        <div className="bg-green-50 rounded-lg p-4">
-          <h3 className="font-semibold text-green-900 mb-2">Изученных тем</h3>
-          <p className="text-2xl font-bold text-green-600">
-            {weakTopics.length}
-          </p>
-        </div>
-        
-        <div className="bg-purple-50 rounded-lg p-4">
-          <h3 className="font-semibold text-purple-900 mb-2">Получено бейджей</h3>
-          <p className="text-2xl font-bold text-purple-600">
-            {badges.length}
-          </p>
-        </div>
-      </div>
->>>>>>> 1cd59504
     </div>
   );
 }