<<<<<<< HEAD
'use client';

import React, { useState, useEffect } from 'react';
import OnboardingWizard from '@/components/OnboardingWizard';
import { createClient } from '@/lib/supabase';

export default function Step2() {
  const [selectedTopics, setSelectedTopics] = useState<string[]>([]);
  const [isLoading, setIsLoading] = useState(false);
  const supabase = createClient();

  useEffect(() => {
    loadCurrentPreferences();
  }, []);

  const loadCurrentPreferences = async () => {
    try {
      const { data: { user } } = await supabase.auth.getUser();
      if (user) {
        const { data: preferences } = await supabase
          .from('user_preferences')
          .select('weak_topics')
          .eq('user_id', user.id)
          .single();
        
        if (preferences?.weak_topics) {
          setSelectedTopics(preferences.weak_topics);
        }
      }
    } catch (error) {
      console.error('Error loading preferences:', error);
    }
  };

  const handleTopicToggle = async (topic: string) => {
    const newTopics = selectedTopics.includes(topic)
      ? selectedTopics.filter(t => t !== topic)
      : [...selectedTopics, topic];
    
    setSelectedTopics(newTopics);
    setIsLoading(true);
    
    try {
      const { data: { user } } = await supabase.auth.getUser();
      if (user) {
        await supabase
          .from('user_preferences')
          .upsert({ 
            user_id: user.id, 
            weak_topics: newTopics,
            onboarding_step: 2
          });
      }
    } catch (error) {
      console.error('Error saving weak topics:', error);
    } finally {
      setIsLoading(false);
    }
  };

  const topicCategories = [
    {
      category: 'Алгебра',
      topics: [
        'Линейные уравнения',
        'Квадратные уравнения',
        'Логарифмы',
        'Степени и корни',
        'Тригонометрия',
        'Производная'
      ]
    },
    {
      category: 'Геометрия',
      topics: [
        'Планиметрия',
        'Стереометрия',
        'Векторы',
        'Координаты',
        'Площади и объемы'
      ]
    },
    {
      category: 'Анализ',
      topics: [
        'Функции',
        'Графики',
        'Интегралы',
        'Задачи на движение',
        'Экономические задачи'
      ]
    }
  ];

  return (
    <OnboardingWizard currentStep={2}>
      <div className="max-w-4xl mx-auto">
        <div className="mb-6 text-center">
          <p className="text-gray-600">
            Выбери темы, которые вызывают у тебя наибольшие трудности. 
            Мы уделим им особое внимание в персональном плане подготовки.
          </p>
        </div>

        <div className="grid md:grid-cols-3 gap-6">
          {topicCategories.map((category) => (
            <div key={category.category} className="bg-gray-50 rounded-lg p-6">
              <h3 className="text-lg font-semibold text-gray-800 mb-4 flex items-center">
                <div className="w-8 h-8 bg-blue-500 rounded-full flex items-center justify-center mr-3">
                  <span className="text-white font-bold text-sm">
                    {category.category.slice(0, 2)}
                  </span>
                </div>
                {category.category}
              </h3>
              
              <div className="space-y-2">
                {category.topics.map((topic) => (
                  <div
                    key={topic}
                    className={`p-3 rounded-lg border-2 cursor-pointer transition-all duration-200 ${
                      selectedTopics.includes(topic)
                        ? 'border-red-300 bg-red-50 text-red-700'
                        : 'border-gray-200 bg-white hover:border-gray-300'
                    }`}
                    onClick={() => handleTopicToggle(topic)}
                  >
                    <div className="flex items-center">
                      <div className={`w-4 h-4 rounded border-2 mr-3 flex items-center justify-center ${
                        selectedTopics.includes(topic)
                          ? 'border-red-500 bg-red-500'
                          : 'border-gray-300'
                      }`}>
                        {selectedTopics.includes(topic) && (
                          <svg className="w-3 h-3 text-white" fill="none" stroke="currentColor" viewBox="0 0 24 24">
                            <path strokeLinecap="round" strokeLinejoin="round" strokeWidth={2} d="M5 13l4 4L19 7" />
                          </svg>
                        )}
                      </div>
                      <span className="text-sm font-medium">{topic}</span>
                    </div>
                  </div>
                ))}
=======
"use client";

import React, { useState, useEffect } from "react";
import { useRouter } from "next/navigation";
import { createClient } from "@/lib/supabase";

const SUBJECTS = {
  ege: [
    { id: "mathematics", name: "Математика (профиль)", required: true },
    { id: "russian", name: "Русский язык", required: true },
    { id: "physics", name: "Физика", required: false },
    { id: "chemistry", name: "Химия", required: false },
    { id: "biology", name: "Биология", required: false },
    { id: "history", name: "История", required: false },
    { id: "social", name: "Обществознание", required: false },
    { id: "english", name: "Английский язык", required: false },
    { id: "informatics", name: "Информатика", required: false }
  ],
  oge: [
    { id: "mathematics", name: "Математика", required: true },
    { id: "russian", name: "Русский язык", required: true },
    { id: "physics", name: "Физика", required: false },
    { id: "chemistry", name: "Химия", required: false },
    { id: "biology", name: "Биология", required: false },
    { id: "history", name: "История", required: false },
    { id: "social", name: "Обществознание", required: false },
    { id: "english", name: "Английский язык", required: false },
    { id: "informatics", name: "Информатика", required: false }
  ]
};

export default function Step2() {
  const [selectedSubjects, setSelectedSubjects] = useState<string[]>([]);
  const [loading, setLoading] = useState(false);
  const [examType, setExamType] = useState<"ege" | "oge">("ege");
  const router = useRouter();

  useEffect(() => {
    // Получаем выбранный экзамен из предыдущего шага
    const loadUserPreferences = async () => {
      const supabase = createClient();
      const { data: { user } } = await supabase.auth.getUser();
      
      if (user?.user_metadata?.preferences?.exam) {
        setExamType(user.user_metadata.preferences.exam);
        
        // Автоматически выбираем обязательные предметы
        const requiredSubjects = SUBJECTS[user.user_metadata.preferences.exam]
          .filter(subject => subject.required)
          .map(subject => subject.id);
        setSelectedSubjects(requiredSubjects);
      }
    };

    loadUserPreferences();
  }, []);

  const handleSubjectToggle = (subjectId: string) => {
    const subject = SUBJECTS[examType].find(s => s.id === subjectId);
    if (subject?.required) return; // Нельзя убрать обязательные предметы

    setSelectedSubjects(prev => 
      prev.includes(subjectId) 
        ? prev.filter(id => id !== subjectId)
        : [...prev, subjectId]
    );
  };

  const handleNext = async () => {
    if (selectedSubjects.length < 2) {
      alert("Выберите хотя бы 2 предмета для подготовки");
      return;
    }

    setLoading(true);
    try {
      const supabase = createClient();
      const { data: { user } } = await supabase.auth.getUser();

      if (!user) {
        alert("Необходимо войти в систему");
        return;
      }

      // Сохраняем выбор предметов в preferences
      const { error } = await supabase.auth.updateUser({
        data: {
          preferences: {
            ...user.user_metadata.preferences,
            subjects: selectedSubjects,
            onboarding_step: 3
          }
        }
      });

      if (error) {
        console.error("Error updating user preferences:", error);
        alert("Ошибка сохранения данных");
      } else {
        router.push("/onboarding/step-3");
      }
    } catch (err) {
      console.error("Error in step 2:", err);
      alert("Произошла ошибка");
    } finally {
      setLoading(false);
    }
  };

  return (
    <div className="min-h-screen flex items-center justify-center bg-gray-50">
      <div className="max-w-2xl w-full bg-white rounded-lg shadow-md p-8">
        <div className="text-center mb-8">
          <h1 className="text-2xl font-bold text-gray-900 mb-2">
            Выберите предметы
          </h1>
          <p className="text-gray-600">
            Шаг 2 из 4: Выберите предметы для подготовки к {examType.toUpperCase()}
          </p>
        </div>

        <div className="grid grid-cols-1 md:grid-cols-2 gap-4">
          {SUBJECTS[examType].map((subject) => (
            <div
              key={subject.id}
              className={`p-4 border-2 rounded-lg cursor-pointer transition-colors ${
                selectedSubjects.includes(subject.id)
                  ? "border-blue-500 bg-blue-50"
                  : "border-gray-200 hover:border-gray-300"
              } ${subject.required ? "opacity-100" : ""}`}
              onClick={() => handleSubjectToggle(subject.id)}
            >
              <div className="flex items-center justify-between">
                <div className="flex items-center">
                  <input
                    type="checkbox"
                    id={subject.id}
                    checked={selectedSubjects.includes(subject.id)}
                    onChange={() => handleSubjectToggle(subject.id)}
                    disabled={subject.required}
                    className="mr-3"
                  />
                  <label htmlFor={subject.id} className="font-medium text-gray-900 cursor-pointer">
                    {subject.name}
                  </label>
                </div>
                {subject.required && (
                  <span className="text-xs bg-red-100 text-red-800 px-2 py-1 rounded">
                    Обязательно
                  </span>
                )}
>>>>>>> 1cd59504
              </div>
            </div>
          ))}
        </div>

<<<<<<< HEAD
        {selectedTopics.length > 0 && (
          <div className="mt-8 p-6 bg-orange-50 border border-orange-200 rounded-lg">
            <div className="flex items-start">
              <div className="w-8 h-8 bg-orange-500 rounded-full flex items-center justify-center mr-3 mt-1">
                <svg className="w-5 h-5 text-white" fill="none" stroke="currentColor" viewBox="0 0 24 24">
                  <path strokeLinecap="round" strokeLinejoin="round" strokeWidth={2} d="M13 16h-1v-4h-1m1-4h.01M21 12a9 9 0 11-18 0 9 9 0 0118 0z" />
                </svg>
              </div>
              <div>
                <h4 className="font-semibold text-orange-800 mb-2">
                  Выбрано тем для усиленной подготовки: {selectedTopics.length}
                </h4>
                <div className="flex flex-wrap gap-2">
                  {selectedTopics.map((topic) => (
                    <span
                      key={topic}
                      className="px-2 py-1 bg-orange-100 text-orange-700 rounded-full text-xs"
                    >
                      {topic}
                    </span>
                  ))}
                </div>
                <p className="text-sm text-orange-700 mt-2">
                  Мы увеличим количество заданий по этим темам и добавим дополнительные материалы
                </p>
              </div>
            </div>
          </div>
        )}

        <div className="mt-8 text-center">
          <p className="text-sm text-gray-500">
            Если сомневаешься, можешь пропустить этот шаг. 
            Мы определим слабые места автоматически по результатам решения задач.
          </p>
        </div>
      </div>
    </OnboardingWizard>
=======
        <div className="mt-8 flex justify-between">
          <button
            onClick={() => router.push("/onboarding/step-1")}
            className="px-4 py-2 text-gray-600 hover:text-gray-800"
          >
            ← Назад
          </button>
          <button
            onClick={handleNext}
            disabled={loading || selectedSubjects.length < 2}
            className="px-6 py-2 bg-blue-600 text-white rounded-lg hover:bg-blue-700 disabled:opacity-50 disabled:cursor-not-allowed"
          >
            {loading ? "Сохранение..." : "Далее →"}
          </button>
        </div>

        {/* Индикатор прогресса */}
        <div className="mt-6">
          <div className="flex items-center justify-center space-x-2">
            <div className="w-3 h-3 bg-blue-600 rounded-full"></div>
            <div className="w-3 h-3 bg-blue-600 rounded-full"></div>
            <div className="w-3 h-3 bg-gray-300 rounded-full"></div>
            <div className="w-3 h-3 bg-gray-300 rounded-full"></div>
          </div>
        </div>

        <div className="mt-4 text-center text-sm text-gray-500">
          Выбрано предметов: {selectedSubjects.length}
        </div>
      </div>
    </div>
>>>>>>> 1cd59504
  );
}<|MERGE_RESOLUTION|>--- conflicted
+++ resolved
@@ -1,4 +1,3 @@
-<<<<<<< HEAD
 'use client';
 
 import React, { useState, useEffect } from 'react';
@@ -11,27 +10,28 @@
   const supabase = createClient();
 
   useEffect(() => {
+    const loadCurrentPreferences = async () => {
+      try {
+        const { data: { user } } = await supabase.auth.getUser();
+        if (user) {
+          const { data: preferences } = await supabase
+            .from('user_preferences')
+            .select('weak_topics')
+            .eq('user_id', user.id)
+            .single();
+          
+          if (preferences?.weak_topics) {
+            setSelectedTopics(preferences.weak_topics);
+          }
+        }
+      } catch (error) {
+        // It's okay if preferences don't exist yet, so we can ignore the error.
+        // console.error('Error loading preferences:', error);
+      }
+    };
+
     loadCurrentPreferences();
   }, []);
-
-  const loadCurrentPreferences = async () => {
-    try {
-      const { data: { user } } = await supabase.auth.getUser();
-      if (user) {
-        const { data: preferences } = await supabase
-          .from('user_preferences')
-          .select('weak_topics')
-          .eq('user_id', user.id)
-          .single();
-        
-        if (preferences?.weak_topics) {
-          setSelectedTopics(preferences.weak_topics);
-        }
-      }
-    } catch (error) {
-      console.error('Error loading preferences:', error);
-    }
-  };
 
   const handleTopicToggle = async (topic: string) => {
     const newTopics = selectedTopics.includes(topic)
@@ -54,6 +54,7 @@
       }
     } catch (error) {
       console.error('Error saving weak topics:', error);
+      // Optionally, provide feedback to the user
     } finally {
       setIsLoading(false);
     }
@@ -142,169 +143,15 @@
                     </div>
                   </div>
                 ))}
-=======
-"use client";
-
-import React, { useState, useEffect } from "react";
-import { useRouter } from "next/navigation";
-import { createClient } from "@/lib/supabase";
-
-const SUBJECTS = {
-  ege: [
-    { id: "mathematics", name: "Математика (профиль)", required: true },
-    { id: "russian", name: "Русский язык", required: true },
-    { id: "physics", name: "Физика", required: false },
-    { id: "chemistry", name: "Химия", required: false },
-    { id: "biology", name: "Биология", required: false },
-    { id: "history", name: "История", required: false },
-    { id: "social", name: "Обществознание", required: false },
-    { id: "english", name: "Английский язык", required: false },
-    { id: "informatics", name: "Информатика", required: false }
-  ],
-  oge: [
-    { id: "mathematics", name: "Математика", required: true },
-    { id: "russian", name: "Русский язык", required: true },
-    { id: "physics", name: "Физика", required: false },
-    { id: "chemistry", name: "Химия", required: false },
-    { id: "biology", name: "Биология", required: false },
-    { id: "history", name: "История", required: false },
-    { id: "social", name: "Обществознание", required: false },
-    { id: "english", name: "Английский язык", required: false },
-    { id: "informatics", name: "Информатика", required: false }
-  ]
-};
-
-export default function Step2() {
-  const [selectedSubjects, setSelectedSubjects] = useState<string[]>([]);
-  const [loading, setLoading] = useState(false);
-  const [examType, setExamType] = useState<"ege" | "oge">("ege");
-  const router = useRouter();
-
-  useEffect(() => {
-    // Получаем выбранный экзамен из предыдущего шага
-    const loadUserPreferences = async () => {
-      const supabase = createClient();
-      const { data: { user } } = await supabase.auth.getUser();
-      
-      if (user?.user_metadata?.preferences?.exam) {
-        setExamType(user.user_metadata.preferences.exam);
-        
-        // Автоматически выбираем обязательные предметы
-        const requiredSubjects = SUBJECTS[user.user_metadata.preferences.exam]
-          .filter(subject => subject.required)
-          .map(subject => subject.id);
-        setSelectedSubjects(requiredSubjects);
-      }
-    };
-
-    loadUserPreferences();
-  }, []);
-
-  const handleSubjectToggle = (subjectId: string) => {
-    const subject = SUBJECTS[examType].find(s => s.id === subjectId);
-    if (subject?.required) return; // Нельзя убрать обязательные предметы
-
-    setSelectedSubjects(prev => 
-      prev.includes(subjectId) 
-        ? prev.filter(id => id !== subjectId)
-        : [...prev, subjectId]
-    );
-  };
-
-  const handleNext = async () => {
-    if (selectedSubjects.length < 2) {
-      alert("Выберите хотя бы 2 предмета для подготовки");
-      return;
-    }
-
-    setLoading(true);
-    try {
-      const supabase = createClient();
-      const { data: { user } } = await supabase.auth.getUser();
-
-      if (!user) {
-        alert("Необходимо войти в систему");
-        return;
-      }
-
-      // Сохраняем выбор предметов в preferences
-      const { error } = await supabase.auth.updateUser({
-        data: {
-          preferences: {
-            ...user.user_metadata.preferences,
-            subjects: selectedSubjects,
-            onboarding_step: 3
-          }
-        }
-      });
-
-      if (error) {
-        console.error("Error updating user preferences:", error);
-        alert("Ошибка сохранения данных");
-      } else {
-        router.push("/onboarding/step-3");
-      }
-    } catch (err) {
-      console.error("Error in step 2:", err);
-      alert("Произошла ошибка");
-    } finally {
-      setLoading(false);
-    }
-  };
-
-  return (
-    <div className="min-h-screen flex items-center justify-center bg-gray-50">
-      <div className="max-w-2xl w-full bg-white rounded-lg shadow-md p-8">
-        <div className="text-center mb-8">
-          <h1 className="text-2xl font-bold text-gray-900 mb-2">
-            Выберите предметы
-          </h1>
-          <p className="text-gray-600">
-            Шаг 2 из 4: Выберите предметы для подготовки к {examType.toUpperCase()}
-          </p>
-        </div>
-
-        <div className="grid grid-cols-1 md:grid-cols-2 gap-4">
-          {SUBJECTS[examType].map((subject) => (
-            <div
-              key={subject.id}
-              className={`p-4 border-2 rounded-lg cursor-pointer transition-colors ${
-                selectedSubjects.includes(subject.id)
-                  ? "border-blue-500 bg-blue-50"
-                  : "border-gray-200 hover:border-gray-300"
-              } ${subject.required ? "opacity-100" : ""}`}
-              onClick={() => handleSubjectToggle(subject.id)}
-            >
-              <div className="flex items-center justify-between">
-                <div className="flex items-center">
-                  <input
-                    type="checkbox"
-                    id={subject.id}
-                    checked={selectedSubjects.includes(subject.id)}
-                    onChange={() => handleSubjectToggle(subject.id)}
-                    disabled={subject.required}
-                    className="mr-3"
-                  />
-                  <label htmlFor={subject.id} className="font-medium text-gray-900 cursor-pointer">
-                    {subject.name}
-                  </label>
-                </div>
-                {subject.required && (
-                  <span className="text-xs bg-red-100 text-red-800 px-2 py-1 rounded">
-                    Обязательно
-                  </span>
-                )}
->>>>>>> 1cd59504
               </div>
             </div>
           ))}
         </div>
 
-<<<<<<< HEAD
         {selectedTopics.length > 0 && (
           <div className="mt-8 p-6 bg-orange-50 border border-orange-200 rounded-lg">
             <div className="flex items-start">
-              <div className="w-8 h-8 bg-orange-500 rounded-full flex items-center justify-center mr-3 mt-1">
+              <div className="w-8 h-8 bg-orange-500 rounded-full flex items-center justify-center mr-3 mt-1 shrink-0">
                 <svg className="w-5 h-5 text-white" fill="none" stroke="currentColor" viewBox="0 0 24 24">
                   <path strokeLinecap="round" strokeLinejoin="round" strokeWidth={2} d="M13 16h-1v-4h-1m1-4h.01M21 12a9 9 0 11-18 0 9 9 0 0118 0z" />
                 </svg>
@@ -324,7 +171,7 @@
                   ))}
                 </div>
                 <p className="text-sm text-orange-700 mt-2">
-                  Мы увеличим количество заданий по этим темам и добавим дополнительные материалы
+                  Мы увеличим количество заданий по этим темам и добавим дополнительные материалы.
                 </p>
               </div>
             </div>
@@ -339,38 +186,5 @@
         </div>
       </div>
     </OnboardingWizard>
-=======
-        <div className="mt-8 flex justify-between">
-          <button
-            onClick={() => router.push("/onboarding/step-1")}
-            className="px-4 py-2 text-gray-600 hover:text-gray-800"
-          >
-            ← Назад
-          </button>
-          <button
-            onClick={handleNext}
-            disabled={loading || selectedSubjects.length < 2}
-            className="px-6 py-2 bg-blue-600 text-white rounded-lg hover:bg-blue-700 disabled:opacity-50 disabled:cursor-not-allowed"
-          >
-            {loading ? "Сохранение..." : "Далее →"}
-          </button>
-        </div>
-
-        {/* Индикатор прогресса */}
-        <div className="mt-6">
-          <div className="flex items-center justify-center space-x-2">
-            <div className="w-3 h-3 bg-blue-600 rounded-full"></div>
-            <div className="w-3 h-3 bg-blue-600 rounded-full"></div>
-            <div className="w-3 h-3 bg-gray-300 rounded-full"></div>
-            <div className="w-3 h-3 bg-gray-300 rounded-full"></div>
-          </div>
-        </div>
-
-        <div className="mt-4 text-center text-sm text-gray-500">
-          Выбрано предметов: {selectedSubjects.length}
-        </div>
-      </div>
-    </div>
->>>>>>> 1cd59504
   );
 }