#!/usr/bin/env python3
"""
<<<<<<< HEAD
Script to import tasks from Markdown files into Supabase database.
=======
Script to import tasks from Markdown files with YAML frontmatter into Supabase database.
>>>>>>> 1cd59504
Reads task files from specified directory and imports them into the tasks table.
"""

import os
import re
<<<<<<< HEAD
import json
from pathlib import Path
=======
import yaml
from pathlib import Path
from typing import Optional, Dict, Any
>>>>>>> 1cd59504
from supabase import create_client, Client
from dotenv import load_dotenv

# Load environment variables
load_dotenv()

def main():
    """Main function to import tasks from markdown files."""
    
    # Initialize Supabase client
    url = os.getenv("SUPABASE_URL")
    key = os.getenv("SUPABASE_SERVICE_ROLE_KEY")
    
    if not url or not key:
        print("Error: SUPABASE_URL and SUPABASE_SERVICE_ROLE_KEY must be set")
        return
    
    supabase: Client = create_client(url, key)
    
    # Directory containing markdown task files
    tasks_dir = Path("./tasks")
    
    if not tasks_dir.exists():
        print(f"Error: Tasks directory '{tasks_dir}' does not exist")
        return
    
    imported_count = 0
<<<<<<< HEAD
=======
    error_count = 0
>>>>>>> 1cd59504
    
    # Process each markdown file
    for md_file in tasks_dir.glob("*.md"):
        try:
            task_data = parse_markdown_file(md_file)
            if task_data:
                # Insert into database
                result = supabase.table("tasks").insert(task_data).execute()
                if result.data:
                    imported_count += 1
                    print(f"✓ Imported: {md_file.name}")
                else:
<<<<<<< HEAD
                    print(f"✗ Failed to import: {md_file.name}")
        except Exception as e:
            print(f"✗ Error processing {md_file.name}: {e}")
    
    print(f"\nImported {imported_count} tasks successfully!")

def parse_markdown_file(md_file: Path) -> dict:
    """Parse markdown file and extract task data."""
    
    content = md_file.read_text(encoding='utf-8')
    
    # Extract metadata from filename or content
    # Expected format: topic_subtopic_difficulty.md
    filename_parts = md_file.stem.split('_')
    
    if len(filename_parts) < 3:
        print(f"Warning: Invalid filename format for {md_file.name}")
        return None
    
    # Parse sections from markdown
    sections = split_markdown_sections(content)
    
    if not all(key in sections for key in ['statement', 'answer', 'solution']):
        print(f"Warning: Missing required sections in {md_file.name}")
        return None
    
    # Determine exam type from topic
    exam = "ege" if "ege" in md_file.name.lower() else "oge"
    
    task_data = {
        "exam": exam,
        "topic": filename_parts[0],
        "subtopic": filename_parts[1] if len(filename_parts) > 1 else None,
        "difficulty": int(filename_parts[2]) if filename_parts[2].isdigit() else 3,
        "statement_md": sections['statement'],
        "answer": sections['answer'],
        "solution_md": sections['solution']
    }
    
    return task_data
=======
                    error_count += 1
                    print(f"✗ Failed to import: {md_file.name}")
            else:
                error_count += 1
                print(f"✗ Failed to parse: {md_file.name}")
        except Exception as e:
            error_count += 1
            print(f"✗ Error processing {md_file.name}: {e}")
    
    print(f"\nImport completed:")
    print(f"  ✓ Successfully imported: {imported_count}")
    print(f"  ✗ Errors: {error_count}")
    print(f"  📁 Total files processed: {imported_count + error_count}")

def parse_markdown_file(md_file: Path) -> Optional[Dict[str, Any]]:
    """Parse markdown file with YAML frontmatter and extract task data."""
    
    try:
        content = md_file.read_text(encoding='utf-8')
        
        # Check if file has YAML frontmatter
        if not content.startswith('---'):
            print(f"Warning: {md_file.name} does not have YAML frontmatter")
            return None
        
        # Split frontmatter and content
        parts = content.split('---', 2)
        if len(parts) < 3:
            print(f"Warning: Invalid frontmatter format in {md_file.name}")
            return None
        
        # Parse YAML frontmatter
        try:
            frontmatter = yaml.safe_load(parts[1])
        except yaml.YAMLError as e:
            print(f"Error parsing YAML in {md_file.name}: {e}")
            return None
        
        # Extract markdown content
        markdown_content = parts[2].strip()
        
        # Validate required frontmatter fields
        required_fields = ['exam', 'topic', 'difficulty', 'answer']
        missing_fields = [field for field in required_fields if field not in frontmatter]
        
        if missing_fields:
            print(f"Warning: Missing required fields in {md_file.name}: {missing_fields}")
            return None
        
        # Parse sections from markdown content
        sections = split_markdown_sections(markdown_content)
        
        if not all(key in sections for key in ['statement', 'solution']):
            print(f"Warning: Missing required sections in {md_file.name}")
            return None
        
        # Build task data
        task_data = {
            "exam": frontmatter['exam'].lower(),
            "topic": frontmatter['topic'],
            "subtopic": frontmatter.get('subtopic'),
            "difficulty": int(frontmatter['difficulty']),
            "statement_md": sections['statement'],
            "answer": str(frontmatter['answer']),
            "solution_md": sections['solution'],
            "tags": frontmatter.get('tags', []),
            "points": frontmatter.get('points', 1),
            "time_limit": frontmatter.get('time_limit', 30)  # minutes
        }
        
        # Validate exam type
        if task_data['exam'] not in ['ege', 'oge']:
            print(f"Warning: Invalid exam type '{task_data['exam']}' in {md_file.name}")
            return None
        
        # Validate difficulty
        if not 1 <= task_data['difficulty'] <= 5:
            print(f"Warning: Invalid difficulty '{task_data['difficulty']}' in {md_file.name}")
            return None
        
        return task_data
        
    except Exception as e:
        print(f"Error parsing {md_file.name}: {e}")
        return None
>>>>>>> 1cd59504

def split_markdown_sections(content: str) -> dict:
    """Split markdown content into sections based on headers."""
    
    sections = {}
    current_section = None
    current_content = []
    
    for line in content.split('\n'):
        # Check if line is a header
        if line.startswith('#'):
            # Save previous section
            if current_section:
                sections[current_section] = '\n'.join(current_content).strip()
            
            # Start new section
            header = line.strip('# ').lower()
            if 'условие' in header or 'statement' in header:
                current_section = 'statement'
<<<<<<< HEAD
            elif 'ответ' in header or 'answer' in header:
                current_section = 'answer'
=======
>>>>>>> 1cd59504
            elif 'решение' in header or 'solution' in header:
                current_section = 'solution'
            else:
                current_section = header
            
            current_content = []
        else:
            current_content.append(line)
    
    # Save last section
    if current_section:
        sections[current_section] = '\n'.join(current_content).strip()
    
    return sections

<<<<<<< HEAD
if __name__ == "__main__":
    main()
=======
def create_example_task_file():
    """Create an example task file with proper YAML frontmatter."""
    
    example_content = """---
exam: ege
topic: Тригонометрия
subtopic: Тригонометрические уравнения
difficulty: 3
answer: "pi/4"
points: 1
time_limit: 15
tags: ["тригонометрия", "уравнения", "синус", "косинус"]
---

# Условие

Найдите корень уравнения $\\sin x + \\cos x = \\sqrt{2}$ на интервале $[0; \\pi]$.

# Решение

Умножим обе части уравнения на $\\frac{1}{\\sqrt{2}}$:

$$\\frac{\\sin x}{\\sqrt{2}} + \\frac{\\cos x}{\\sqrt{2}} = 1$$

Это можно записать как:

$$\\sin x \\cdot \\frac{1}{\\sqrt{2}} + \\cos x \\cdot \\frac{1}{\\sqrt{2}} = 1$$

Заметим, что $\\frac{1}{\\sqrt{2}} = \\cos \\frac{\\pi}{4} = \\sin \\frac{\\pi}{4}$, поэтому:

$$\\sin x \\cos \\frac{\\pi}{4} + \\cos x \\sin \\frac{\\pi}{4} = 1$$

По формуле сложения синусов:

$$\\sin\\left(x + \\frac{\\pi}{4}\\right) = 1$$

Отсюда:

$$x + \\frac{\\pi}{4} = \\frac{\\pi}{2} + 2\\pi k$$

$$x = \\frac{\\pi}{4} + 2\\pi k$$

На интервале $[0; \\pi]$ единственное решение: $x = \\frac{\\pi}{4}$.
"""
    
    example_file = Path("./tasks/example_trigonometry.md")
    example_file.parent.mkdir(exist_ok=True)
    example_file.write_text(example_content, encoding='utf-8')
    
    print(f"Created example task file: {example_file}")
    print("Use this as a template for creating new task files.")

if __name__ == "__main__":
    import sys
    
    if len(sys.argv) > 1 and sys.argv[1] == "--create-example":
        create_example_task_file()
    else:
        main()
>>>>>>> 1cd59504
<|MERGE_RESOLUTION|>--- conflicted
+++ resolved
@@ -1,23 +1,15 @@
 #!/usr/bin/env python3
 """
-<<<<<<< HEAD
-Script to import tasks from Markdown files into Supabase database.
-=======
 Script to import tasks from Markdown files with YAML frontmatter into Supabase database.
->>>>>>> 1cd59504
 Reads task files from specified directory and imports them into the tasks table.
 """
 
 import os
 import re
-<<<<<<< HEAD
-import json
-from pathlib import Path
-=======
 import yaml
 from pathlib import Path
 from typing import Optional, Dict, Any
->>>>>>> 1cd59504
+import sys
 from supabase import create_client, Client
 from dotenv import load_dotenv
 
@@ -45,10 +37,7 @@
         return
     
     imported_count = 0
-<<<<<<< HEAD
-=======
     error_count = 0
->>>>>>> 1cd59504
     
     # Process each markdown file
     for md_file in tasks_dir.glob("*.md"):
@@ -61,48 +50,6 @@
                     imported_count += 1
                     print(f"✓ Imported: {md_file.name}")
                 else:
-<<<<<<< HEAD
-                    print(f"✗ Failed to import: {md_file.name}")
-        except Exception as e:
-            print(f"✗ Error processing {md_file.name}: {e}")
-    
-    print(f"\nImported {imported_count} tasks successfully!")
-
-def parse_markdown_file(md_file: Path) -> dict:
-    """Parse markdown file and extract task data."""
-    
-    content = md_file.read_text(encoding='utf-8')
-    
-    # Extract metadata from filename or content
-    # Expected format: topic_subtopic_difficulty.md
-    filename_parts = md_file.stem.split('_')
-    
-    if len(filename_parts) < 3:
-        print(f"Warning: Invalid filename format for {md_file.name}")
-        return None
-    
-    # Parse sections from markdown
-    sections = split_markdown_sections(content)
-    
-    if not all(key in sections for key in ['statement', 'answer', 'solution']):
-        print(f"Warning: Missing required sections in {md_file.name}")
-        return None
-    
-    # Determine exam type from topic
-    exam = "ege" if "ege" in md_file.name.lower() else "oge"
-    
-    task_data = {
-        "exam": exam,
-        "topic": filename_parts[0],
-        "subtopic": filename_parts[1] if len(filename_parts) > 1 else None,
-        "difficulty": int(filename_parts[2]) if filename_parts[2].isdigit() else 3,
-        "statement_md": sections['statement'],
-        "answer": sections['answer'],
-        "solution_md": sections['solution']
-    }
-    
-    return task_data
-=======
                     error_count += 1
                     print(f"✗ Failed to import: {md_file.name}")
             else:
@@ -188,7 +135,6 @@
     except Exception as e:
         print(f"Error parsing {md_file.name}: {e}")
         return None
->>>>>>> 1cd59504
 
 def split_markdown_sections(content: str) -> dict:
     """Split markdown content into sections based on headers."""
@@ -208,11 +154,6 @@
             header = line.strip('# ').lower()
             if 'условие' in header or 'statement' in header:
                 current_section = 'statement'
-<<<<<<< HEAD
-            elif 'ответ' in header or 'answer' in header:
-                current_section = 'answer'
-=======
->>>>>>> 1cd59504
             elif 'решение' in header or 'solution' in header:
                 current_section = 'solution'
             else:
@@ -228,10 +169,6 @@
     
     return sections
 
-<<<<<<< HEAD
-if __name__ == "__main__":
-    main()
-=======
 def create_example_task_file():
     """Create an example task file with proper YAML frontmatter."""
     
@@ -285,10 +222,7 @@
     print("Use this as a template for creating new task files.")
 
 if __name__ == "__main__":
-    import sys
-    
     if len(sys.argv) > 1 and sys.argv[1] == "--create-example":
         create_example_task_file()
     else:
-        main()
->>>>>>> 1cd59504
+        main()