--- conflicted
+++ resolved
@@ -22,15 +22,10 @@
 
     for (const user of users.users) {
       const report = await generateUserReport(supabase, user.id, weekStart, weekEnd);
-      if (report) {
+      if (report && user.email) {
         // Generate PDF and send via email
-        await sendReportEmail(user.email!, report);
+        await sendReportEmail(user.email, report);
         reports.push(report);
-        
-        // Send email report via Postmark
-        if (user.email) {
-          await sendWeeklyReportEmail(user.email, user.user_metadata?.full_name || 'User', report);
-        }
       }
     }
 
@@ -102,18 +97,6 @@
   }
 }
 
-<<<<<<< HEAD
-async function sendWeeklyReportEmail(email: string, userName: string, report: any) {
-  try {
-    const postmarkToken = Deno.env.get("POSTMARK_SERVER_TOKEN");
-    
-    if (!postmarkToken) {
-      console.warn("POSTMARK_SERVER_TOKEN not configured, skipping email");
-      return;
-    }
-
-    const emailTemplate = generateEmailTemplate(userName, report);
-=======
 function getTopicStats(attempts: any[]) {
   const topicMap = new Map();
   
@@ -139,6 +122,12 @@
 
 async function sendReportEmail(email: string, report: any) {
   try {
+    const postmarkToken = Deno.env.get("POSTMARK_API_TOKEN");
+    if (!postmarkToken) {
+        console.warn("POSTMARK_API_TOKEN is not set. Skipping email.");
+        return;
+    }
+
     const pdfBase64 = await generatePDF(report);
     
     const emailData = {
@@ -147,133 +136,28 @@
       Subject: `📊 Ваш недельный отчет AcademGrad (${formatDate(report.weekStart)} - ${formatDate(report.weekEnd)})`,
       HtmlBody: generateEmailHTML(report),
       TextBody: generateEmailText(report),
-      Attachments: [
+      Attachments: pdfBase64 ? [
         {
           Name: `AcademGrad_Report_${formatDateForFile(report.weekEnd)}.pdf`,
           Content: pdfBase64,
           ContentType: "application/pdf"
         }
-      ]
+      ] : []
     };
->>>>>>> 419d7c03
 
     const response = await fetch("https://api.postmarkapp.com/email", {
       method: "POST",
       headers: {
         "Accept": "application/json",
         "Content-Type": "application/json",
-<<<<<<< HEAD
         "X-Postmark-Server-Token": postmarkToken
-      },
-      body: JSON.stringify({
-        From: Deno.env.get("POSTMARK_FROM_EMAIL") || "noreply@yourapp.com",
-        To: email,
-        Subject: `Ваш недельный отчет по обучению`,
-        HtmlBody: emailTemplate.html,
-        TextBody: emailTemplate.text,
-        MessageStream: "outbound"
-      })
-    });
-
-    if (!response.ok) {
-      const error = await response.text();
-      console.error("Failed to send email via Postmark:", error);
-    } else {
-      console.log(`Weekly report email sent to ${email}`);
-    }
-  } catch (error) {
-    console.error("Error sending email:", error);
-  }
-}
-
-function generateEmailTemplate(userName: string, report: any) {
-  const accuracyPercent = Math.round(report.accuracy * 100);
-  
-  const html = `
-    <!DOCTYPE html>
-    <html>
-    <head>
-        <meta charset="utf-8">
-        <style>
-            body { font-family: Arial, sans-serif; line-height: 1.6; color: #333; }
-            .container { max-width: 600px; margin: 0 auto; padding: 20px; }
-            .header { background: #4F46E5; color: white; padding: 20px; text-align: center; border-radius: 8px 8px 0 0; }
-            .content { background: #f9f9f9; padding: 20px; border-radius: 0 0 8px 8px; }
-            .stat { background: white; padding: 15px; margin: 10px 0; border-radius: 6px; border-left: 4px solid #4F46E5; }
-            .weak-topics { background: #FEF2F2; border-left-color: #EF4444; }
-            .topics-list { display: flex; flex-wrap: wrap; gap: 8px; margin-top: 8px; }
-            .topic-tag { background: #E0E7FF; color: #3730A3; padding: 4px 12px; border-radius: 20px; font-size: 14px; }
-        </style>
-    </head>
-    <body>
-        <div class="container">
-            <div class="header">
-                <h1>📊 Недельный отчет</h1>
-                <p>Привет, ${userName}!</p>
-            </div>
-            <div class="content">
-                <div class="stat">
-                    <h3>📈 Статистика за неделю</h3>
-                    <p><strong>Решено задач:</strong> ${report.tasks_solved}</p>
-                    <p><strong>Точность:</strong> ${accuracyPercent}%</p>
-                </div>
-                
-                <div class="stat">
-                    <h3>📚 Изученные темы</h3>
-                    <div class="topics-list">
-                        ${report.topics_covered.map((topic: string) => 
-                          `<span class="topic-tag">${topic}</span>`
-                        ).join('')}
-                    </div>
-                </div>
-                
-                ${report.weak_topics.length > 0 ? `
-                <div class="stat weak-topics">
-                    <h3>⚠️ Темы для повторения</h3>
-                    <p>Обратите внимание на эти темы (точность < 50%):</p>
-                    <div class="topics-list">
-                        ${report.weak_topics.map((topic: string) => 
-                          `<span class="topic-tag">${topic}</span>`
-                        ).join('')}
-                    </div>
-                </div>` : ''}
-                
-                <div style="text-align: center; margin-top: 30px;">
-                    <p>Продолжайте обучение! 🚀</p>
-                </div>
-            </div>
-        </div>
-    </body>
-    </html>
-  `;
-
-  const text = `
-Недельный отчет по обучению
-
-Привет, ${userName}!
-
-📈 Статистика за неделю:
-- Решено задач: ${report.tasks_solved}
-- Точность: ${accuracyPercent}%
-
-📚 Изученные темы: ${report.topics_covered.join(', ')}
-
-${report.weak_topics.length > 0 ? `
-⚠️ Темы для повторения (точность < 50%): ${report.weak_topics.join(', ')}
-` : ''}
-
-Продолжайте обучение! 🚀
-  `;
-
-  return { html, text };
-=======
-        "X-Postmark-Server-Token": Deno.env.get("POSTMARK_API_TOKEN")!
       },
       body: JSON.stringify(emailData)
     });
 
     if (!response.ok) {
-      throw new Error(`Postmark API error: ${response.status}`);
+        const error = await response.text();
+        throw new Error(`Postmark API error: ${response.status} - ${error}`);
     }
 
     console.log(`Report email sent to ${email}`);
@@ -284,51 +168,32 @@
 
 async function generatePDF(report: any): Promise<string> {
   try {
-    // Generate PDF using Python script
+    // This Python script uses reportlab to generate a PDF and returns it as a base64 string.
     const pythonScript = `
-import sys
-import json
-import base64
+import sys, json, base64, tempfile, os
 from reportlab.lib.pagesizes import letter
 from reportlab.platypus import SimpleDocTemplate, Paragraph, Spacer, Table, TableStyle
 from reportlab.lib.styles import getSampleStyleSheet, ParagraphStyle
 from reportlab.lib.units import inch
 from reportlab.lib import colors
-from reportlab.pdfbase import pdfutils
-from reportlab.pdfbase.ttfonts import TTFont
-from reportlab.pdfbase import pdfmetrics
-import tempfile
-import os
 
 def generate_report_pdf(report_data):
-    # Create temporary file
     with tempfile.NamedTemporaryFile(suffix='.pdf', delete=False) as tmp:
         pdf_path = tmp.name
-    
     try:
         doc = SimpleDocTemplate(pdf_path, pagesize=letter)
         styles = getSampleStyleSheet()
         story = []
         
-        # Title
-        title_style = ParagraphStyle(
-            'CustomTitle',
-            parent=styles['Heading1'],
-            fontSize=24,
-            spaceAfter=30,
-            textColor=colors.HexColor('#2563eb')
-        )
-        
+        title_style = ParagraphStyle('CustomTitle', parent=styles['Heading1'], fontSize=24, spaceAfter=30, textColor=colors.HexColor('#2563eb'))
         story.append(Paragraph("📊 Недельный отчет AcademGrad", title_style))
         story.append(Spacer(1, 12))
         
-        # User info
-        user_info = f"<b>Пользователь:</b> {report_data['userName']}<br/>"
-        user_info += f"<b>Период:</b> {report_data['weekStart'][:10]} - {report_data['weekEnd'][:10]}<br/>"
+        user_info = f"<b>Пользователь:</b> {report_data['userName']}<br/><b>Период:</b> {report_data['weekStart'][:10]} - {report_data['weekEnd'][:10]}"
         story.append(Paragraph(user_info, styles['Normal']))
         story.append(Spacer(1, 20))
         
-        # Statistics
+        story.append(Paragraph("<b>Статистика недели:</b>", styles['Heading2']))
         stats_data = [
             ['Показатель', 'Значение'],
             ['Всего попыток', str(report_data['totalAttempts'])],
@@ -337,62 +202,36 @@
             ['Время занятий', f"{report_data['totalTimeSpent']} мин"],
             ['Средняя сложность', str(report_data['avgDifficulty'])],
         ]
-        
         stats_table = Table(stats_data, colWidths=[2*inch, 2*inch])
         stats_table.setStyle(TableStyle([
-            ('BACKGROUND', (0, 0), (-1, 0), colors.HexColor('#2563eb')),
-            ('TEXTCOLOR', (0, 0), (-1, 0), colors.whitesmoke),
-            ('ALIGN', (0, 0), (-1, -1), 'CENTER'),
-            ('FONTNAME', (0, 0), (-1, 0), 'Helvetica-Bold'),
-            ('FONTSIZE', (0, 0), (-1, 0), 14),
-            ('BOTTOMPADDING', (0, 0), (-1, 0), 12),
-            ('BACKGROUND', (0, 1), (-1, -1), colors.beige),
-            ('GRID', (0, 0), (-1, -1), 1, colors.black)
+            ('BACKGROUND', (0, 0), (-1, 0), colors.HexColor('#2563eb')), ('TEXTCOLOR', (0, 0), (-1, 0), colors.whitesmoke),
+            ('ALIGN', (0, 0), (-1, -1), 'CENTER'), ('FONTNAME', (0, 0), (-1, 0), 'Helvetica-Bold'),
+            ('FONTSIZE', (0, 0), (-1, 0), 14), ('BOTTOMPADDING', (0, 0), (-1, 0), 12),
+            ('BACKGROUND', (0, 1), (-1, -1), colors.beige), ('GRID', (0, 0), (-1, -1), 1, colors.black)
         ]))
-        
-        story.append(Paragraph("<b>Статистика недели:</b>", styles['Heading2']))
         story.append(stats_table)
         story.append(Spacer(1, 20))
         
-        # Topic statistics
         if report_data.get('topicStats'):
             story.append(Paragraph("<b>Статистика по темам:</b>", styles['Heading2']))
-            
             topic_data = [['Тема', 'Попыток', 'Правильно', 'Точность']]
             for topic_stat in report_data['topicStats']:
-                topic_data.append([
-                    topic_stat['topic'],
-                    str(topic_stat['total']),
-                    str(topic_stat['correct']),
-                    f"{topic_stat['accuracy']}%"
-                ])
-            
+                topic_data.append([topic_stat['topic'], str(topic_stat['total']), str(topic_stat['correct']), f"{topic_stat['accuracy']}%"])
             topic_table = Table(topic_data, colWidths=[2.5*inch, 1*inch, 1*inch, 1*inch])
             topic_table.setStyle(TableStyle([
-                ('BACKGROUND', (0, 0), (-1, 0), colors.HexColor('#10b981')),
-                ('TEXTCOLOR', (0, 0), (-1, 0), colors.whitesmoke),
-                ('ALIGN', (0, 0), (-1, -1), 'CENTER'),
-                ('FONTNAME', (0, 0), (-1, 0), 'Helvetica-Bold'),
-                ('FONTSIZE', (0, 0), (-1, 0), 12),
-                ('BOTTOMPADDING', (0, 0), (-1, 0), 12),
-                ('BACKGROUND', (0, 1), (-1, -1), colors.lightgrey),
-                ('GRID', (0, 0), (-1, -1), 1, colors.black)
+                ('BACKGROUND', (0, 0), (-1, 0), colors.HexColor('#10b981')), ('TEXTCOLOR', (0, 0), (-1, 0), colors.whitesmoke),
+                ('ALIGN', (0, 0), (-1, -1), 'CENTER'), ('FONTNAME', (0, 0), (-1, 0), 'Helvetica-Bold'),
+                ('FONTSIZE', (0, 0), (-1, 0), 12), ('BOTTOMPADDING', (0, 0), (-1, 0), 12),
+                ('BACKGROUND', (0, 1), (-1, -1), colors.lightgrey), ('GRID', (0, 0), (-1, -1), 1, colors.black)
             ]))
-            
             story.append(topic_table)
         
-        # Build PDF
         doc.build(story)
         
-        # Read and encode PDF
         with open(pdf_path, 'rb') as f:
             pdf_content = f.read()
-            pdf_base64 = base64.b64encode(pdf_content).decode('utf-8')
-        
-        return pdf_base64
-        
+            return base64.b64encode(pdf_content).decode('utf-8')
     finally:
-        # Clean up
         if os.path.exists(pdf_path):
             os.unlink(pdf_path)
 
@@ -418,7 +257,6 @@
     return new TextDecoder().decode(stdout).trim();
   } catch (error) {
     console.error("Error generating PDF:", error);
-    // Return empty base64 string if PDF generation fails
     return "";
   }
 }
@@ -452,43 +290,24 @@
         <p>Вот ваша статистика за прошедшую неделю:</p>
         
         <div class="stats">
-            <div class="stat-item">
-                <div class="stat-value">${report.totalAttempts}</div>
-                <div class="stat-label">Всего попыток</div>
-            </div>
-            <div class="stat-item">
-                <div class="stat-value">${report.accuracy}%</div>
-                <div class="stat-label">Точность</div>
-            </div>
-            <div class="stat-item">
-                <div class="stat-value">${report.totalTimeSpent}</div>
-                <div class="stat-label">Минут занятий</div>
-            </div>
-            <div class="stat-item">
-                <div class="stat-value">${report.avgDifficulty}</div>
-                <div class="stat-label">Средняя сложность</div>
-            </div>
+            <div class="stat-item"><div class="stat-value">${report.totalAttempts}</div><div class="stat-label">Всего попыток</div></div>
+            <div class="stat-item"><div class="stat-value">${report.accuracy}%</div><div class="stat-label">Точность</div></div>
+            <div class="stat-item"><div class="stat-value">${report.totalTimeSpent}</div><div class="stat-label">Минут занятий</div></div>
+            <div class="stat-item"><div class="stat-value">${report.avgDifficulty}</div><div class="stat-label">Средняя сложность</div></div>
         </div>
 
         ${report.topicStats?.length ? `
         <div class="topic-stats">
             <h3>Статистика по темам:</h3>
             ${report.topicStats.map((topic: any) => `
-                <div class="topic-item">
-                    <strong>${topic.topic}</strong> - ${topic.correct}/${topic.total} (${topic.accuracy}%)
-                </div>
+                <div class="topic-item"><strong>${topic.topic}</strong> - ${topic.correct}/${topic.total} (${topic.accuracy}%)</div>
             `).join('')}
         </div>
         ` : ''}
         
         <p>📎 Подробный отчет в формате PDF прикреплен к этому письму.</p>
-        
         <p>Продолжайте в том же духе! 💪</p>
-        
-        <p>
-            С уважением,<br>
-            Команда AcademGrad
-        </p>
+        <p>С уважением,<br>Команда AcademGrad</p>
     </div>
 </body>
 </html>
@@ -498,28 +317,21 @@
 function generateEmailText(report: any): string {
   return `
 📊 Ваш недельный отчет AcademGrad
-
 Привет, ${report.userName}!
-
 Вот ваша статистика за период ${formatDate(report.weekStart)} - ${formatDate(report.weekEnd)}:
-
 📈 Всего попыток: ${report.totalAttempts}
 ✅ Правильных ответов: ${report.correctAttempts}
 🎯 Точность: ${report.accuracy}%
 ⏱️ Время занятий: ${report.totalTimeSpent} минут
 📊 Средняя сложность: ${report.avgDifficulty}
-
 ${report.topicStats?.length ? `
 Статистика по темам:
 ${report.topicStats.map((topic: any) => 
   `• ${topic.topic}: ${topic.correct}/${topic.total} (${topic.accuracy}%)`
 ).join('\n')}
 ` : ''}
-
 📎 Подробный отчет в формате PDF прикреплен к этому письму.
-
 Продолжайте в том же духе! 💪
-
 С уважением,
 Команда AcademGrad
   `;
@@ -531,5 +343,4 @@
 
 function formatDateForFile(dateString: string): string {
   return new Date(dateString).toISOString().split('T')[0];
->>>>>>> 419d7c03
 }